__path__: str = __import__('pkgutil').extend_path(__path__, __name__)
<<<<<<< HEAD
__version__ = '1.3.3'
from .model import fit, fit_maskrcnn, load_model, predict
=======
__version__ = '1.4.0'
from .model import fit, load_model, predict
>>>>>>> 33003452

__all__ = ['fit', 'fit_maskrcnn', 'load_model', 'predict']<|MERGE_RESOLUTION|>--- conflicted
+++ resolved
@@ -1,10 +1,5 @@
 __path__: str = __import__('pkgutil').extend_path(__path__, __name__)
-<<<<<<< HEAD
-__version__ = '1.3.3'
-from .model import fit, fit_maskrcnn, load_model, predict
-=======
 __version__ = '1.4.0'
 from .model import fit, load_model, predict
->>>>>>> 33003452
 
 __all__ = ['fit', 'fit_maskrcnn', 'load_model', 'predict']